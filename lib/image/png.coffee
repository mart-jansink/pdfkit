zlib = require 'zlib'
PNG = require 'png-js'

class PNGImage
  constructor: (data, @label) ->
    @image = new PNG(data)
    @width = @image.width
    @height = @image.height
    @imgData = @image.imgData
    @obj = null

  embed: (@document) ->
    return if @obj
<<<<<<< HEAD
    
=======

>>>>>>> 0812ddf4
    @obj = @document.ref
      Type: 'XObject'
      Subtype: 'Image'
      BitsPerComponent: @image.bits
      Width: @width
      Height: @height
      Filter: 'FlateDecode'

    unless @image.hasAlphaChannel
      params = @document.ref
        Predictor: 15
        Colors: @image.colors
        BitsPerComponent: @image.bits
        Columns: @width

      @obj.data['DecodeParms'] = params
      params.end()

    if @image.palette.length is 0
      @obj.data['ColorSpace'] = @image.colorSpace
    else
      # embed the color palette in the PDF as an object stream
      palette = @document.ref()
      palette.end new Buffer @image.palette

      # build the color space array for the image
      @obj.data['ColorSpace'] = ['Indexed', 'DeviceRGB', (@image.palette.length / 3) - 1, palette]

    # For PNG color types 0, 2 and 3, the transparency data is stored in
    # a dedicated PNG chunk.
    if @image.transparency.grayscale
      # Use Color Key Masking (spec section 4.8.5)
      # An array with N elements, where N is two times the number of color components.
      val = @image.transparency.greyscale
      @obj.data['Mask'] = [val, val]

    else if @image.transparency.rgb
      # Use Color Key Masking (spec section 4.8.5)
      # An array with N elements, where N is two times the number of color components.
      rgb = @image.transparency.rgb
      mask = []
      for x in rgb
        mask.push x, x

      @obj.data['Mask'] = mask

    else if @image.transparency.indexed
      # Create a transparency SMask for the image based on the data
      # in the PLTE and tRNS sections. See below for details on SMasks.
      @loadIndexedAlphaChannel()

    else if @image.hasAlphaChannel
      # For PNG color types 4 and 6, the transparency data is stored as a alpha
      # channel mixed in with the main image data. Separate this data out into an
      # SMask object and store it separately in the PDF.
      @splitAlphaChannel()

    else
      @finalize()

  finalize: ->
    if @alphaChannel
      sMask = @document.ref
        Type: 'XObject'
        Subtype: 'Image'
        Height: @height
        Width: @width
        BitsPerComponent: 8
        Filter: 'FlateDecode'
        ColorSpace: 'DeviceGray'
        Decode: [0, 1]

      sMask.end @alphaChannel
      @obj.data['SMask'] = sMask

    # add the actual image data
    @obj.end @imgData

    # free memory
    @image = null
    @imgData = null

  splitAlphaChannel: ->
    @image.decodePixels (pixels) =>
      colorByteSize = @image.colors * @image.bits / 8
      pixelCount = @width * @height
      imgData = new Buffer(pixelCount * colorByteSize)
      alphaChannel = new Buffer(pixelCount)

      i = p = a = 0
      len = pixels.length
      while i < len
        imgData[p++] = pixels[i++]
        imgData[p++] = pixels[i++]
        imgData[p++] = pixels[i++]
        alphaChannel[a++] = pixels[i++]

      done = 0
      zlib.deflate imgData, (err, @imgData) =>
        throw err if err
        @finalize() if ++done is 2

      zlib.deflate alphaChannel, (err, @alphaChannel) =>
        throw err if err
        @finalize() if ++done is 2

  loadIndexedAlphaChannel: (fn) ->
    transparency = @image.transparency.indexed
    @image.decodePixels (pixels) =>
      alphaChannel = new Buffer(@width * @height)

      i = 0
      for j in [0...pixels.length] by 1
        alphaChannel[i++] = transparency[pixels[j]]

      zlib.deflate alphaChannel, (err, @alphaChannel) =>
        throw err if err
        @finalize()

module.exports = PNGImage<|MERGE_RESOLUTION|>--- conflicted
+++ resolved
@@ -11,11 +11,7 @@
 
   embed: (@document) ->
     return if @obj
-<<<<<<< HEAD
-    
-=======
 
->>>>>>> 0812ddf4
     @obj = @document.ref
       Type: 'XObject'
       Subtype: 'Image'
