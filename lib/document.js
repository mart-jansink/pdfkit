--- conflicted
+++ resolved
@@ -61,29 +61,10 @@
       Kids: []
     });
 
-<<<<<<< HEAD
-    Pages.finalize = function() {
-      this.offset = this.document._offset;
-      this.document._write(this.id + ' ' + this.gen + ' obj');
-      this.document._write('<<');
-      this.document._write('/Type /Pages');
-      this.document._write(`/Count ${this.data.Count}`);
-      this.document._write(
-        `/Kids [${Buffer.concat(this.data.Kids)
-          .slice(0, -1)
-          .toString()}]`
-      );
-      this.document._write('>>');
-      this.document._write('endobj');
-      return this.document._refEnd(this);
-    };
-
     const Names = this.ref({
       Dests: new PDFNameTree()
     });
 
-=======
->>>>>>> 13c8108a
     this._root = this.ref({
       Type: 'Catalog',
       Pages,
